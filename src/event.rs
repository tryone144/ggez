--- conflicted
+++ resolved
@@ -248,20 +248,6 @@
                             state.mouse_button_up_event(ctx, button, position.x, position.y)
                         }
                     }
-<<<<<<< HEAD
-                    WindowEvent::CursorMoved { .. } => {
-                        let position = mouse::position(ctx);
-                        let delta = mouse::delta(ctx);
-                        state.mouse_motion_event(ctx, position.x, position.y, delta.x, delta.y);
-                    }
-                    _x => {
-                        // trace!("ignoring window event {:?}", x);
-                    }
-                },
-                Event::DeviceEvent { .. } => (),
-                Event::Awakened => (),
-                Event::Suspended(_) => (),
-=======
                 }
                 WindowEvent::CursorMoved { .. } => {
                     let position = mouse::position(ctx);
@@ -297,7 +283,6 @@
                     *control_flow = ControlFlow::Exit;
                     return;
                 }
->>>>>>> 1000695c
             }
             Event::RedrawRequested(_) => (),
             Event::RedrawEventsCleared => (),
