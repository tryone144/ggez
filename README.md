--- conflicted
+++ resolved
@@ -51,11 +51,7 @@
 
 ## Usage
 
-<<<<<<< HEAD
-ggez is requires rustc >= 1.26 and distributed on
-=======
-ggez requires rustc >= 1.25.0 and distributed on
->>>>>>> ad77ae74
+ggez is requires rustc >= 1.27 and distributed on
 crates.io.  To include it in your project, just add the dependency
 line to your `Cargo.toml` file:
 
