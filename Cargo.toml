[package]
name = "ggez"
description = "A lightweight game framework for making 2D games with minimum friction, inspired by Love2D."
version = "0.9.3"
homepage = "https://ggez.rs"
repository = "https://github.com/ggez/ggez"
documentation = "https://docs.rs/ggez"
keywords = ["ggez", "graphics", "2D", "game", "engine"]
authors = [
   "Rafael Epplee <raffomania@gmail.com>",
   "Sven-Hendrik Haase <svenstaro@gmail.com>",
   "Simon Heath <icefoxen@gmail.com>",
]

edition = "2021"
license = "MIT"
readme = "README.md"
categories = ["game-engines"]
build = "build.rs"
exclude = ["docs", "resources", "!LiberationMono-Regular.ttf"]

[lib]
name = "ggez"
path = "src/lib.rs"

[features]
default = ["c_dependencies", "audio", "gamepad", "3d", "gltf", "obj"]
zip-compression = ["zip/bzip2", "zip/zstd"]
mp3 = ["rodio/mp3"]
multithread-image-decoding = ["image/hdr", "image/jpeg_rayon"]
c_dependencies = ["zip-compression", "mp3"]
audio = ["rodio"]
gamepad = ["gilrs"]
3d = []
gltf = ["dep:gltf", "base64", "percent-encoding", "3d"]
obj = ["obj-rs", "3d"]

[dependencies]
bitflags = "2.1"
zip = { version = "0.6", default-features = false, features = ["deflate"] }
directories = "5.0"
wgpu = "0.16"
glyph_brush = "0.7"
winit = { version = "0.28.3", features = ["serde"] }
image = { version = "0.24", default-features = false, features = [
   "gif",
   "png",
   "pnm",
   "tga",
   "tiff",
   "webp",
   "bmp",
   "dxt",
<<<<<<< HEAD
   "jpeg"
=======
   "jpeg",
>>>>>>> 2647a278
] }
rodio = { version = "0.17", optional = true, default-features = false, features = [
   "flac",
   "vorbis",
   "wav",
] }
serde = { version = "1.0", features = ["derive"] }
toml = "0.5"
log = "0.4"
lyon = "1.0"
smart-default = "0.7"
glam = { version = "0.24", features = ["mint"] }
# Has to be the same version of mint that our math lib uses here.
mint = "0.5.9"
gilrs = { version = "0.10", optional = true }
approx = "0.5"
bytemuck = { version = "1.12", features = ["derive"] }
pollster = "0.3"
memoffset = "0.9"
crevice = "0.13"
typed-arena = "2.0"
ordered-float = "3.3"
percent-encoding = { version = "2.3.0", optional = true }
base64 = { version = "0.21.2", optional = true }
gltf = { version = "1.2.0", optional = true, default-features = false, features = ["utils"] }
obj-rs = { version = "0.7.1", optional = true }
num-traits = "0.2"

[dev-dependencies]
chrono = "0.4"
fern = "0.6"
oorandom = "11"
argh = "0.1"
rand = "0.8"
keyframe = "1"
keyframe_derive = "1"
num-derive = "0.3"

skeptic = "0.13"
getrandom = "0.2"

[build-dependencies]
skeptic = "0.13"<|MERGE_RESOLUTION|>--- conflicted
+++ resolved
@@ -51,11 +51,7 @@
    "webp",
    "bmp",
    "dxt",
-<<<<<<< HEAD
-   "jpeg"
-=======
    "jpeg",
->>>>>>> 2647a278
 ] }
 rodio = { version = "0.17", optional = true, default-features = false, features = [
    "flac",
